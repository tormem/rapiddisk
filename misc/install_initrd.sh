--- conflicted
+++ resolved
@@ -58,11 +58,7 @@
     echo ""
     update-grub
     echo ""
-<<<<<<< HEAD
-    echo " - All done. A reboot is needed."
-=======
     echo " - Done under Ubuntu. A reboot is needed."
->>>>>>> cd297e6c
 
 }
 
@@ -102,13 +98,8 @@
 cwd="$(dirname $0)"
 
 # This option is always mandatory (ubuntu/centos installing/uninstalling) so it is checked before all the others
-<<<<<<< HEAD
-if [ -z "$kernel_version" ] ; then
-	myerror "Error: missing argument '--kernel'."
-=======
 if [ -z "$kernel_version" ]; then
     myerror "Error: missing argument '--kernel'."
->>>>>>> cd297e6c
 fi
 
 # if we are NOT uninstalling we need some more checks
@@ -162,12 +153,8 @@
 
     echo " - Done under CentOS. A reboot is needed."
     exit 0
-<<<<<<< HEAD
-elif hostnamectl | grep "Ubuntu" >/dev/null 2>/dev/null ; then
-=======
 
 elif hostnamectl | grep "Ubuntu" > /dev/null 2> /dev/null; then
->>>>>>> cd297e6c
 
     # Ubuntu
     echo " - Ubuntu detected!"
@@ -183,34 +170,6 @@
         myerror "Error: I can't find any suitable place for initramfs scripts. Exiting..."
     fi
 
-<<<<<<< HEAD
-    if [ -n "$uninstall" ] ; then
-		echo " - Starting uninstall process..."
-
-		if [ ! -x "$hook_dest" ] || [ ! -x "$bootscript_dest" ] && [ -z "$force" ] ; then
-			myerror "Error: Initrd hook and/or boot scripts are NOT installed. You should use the '--force' option. Exiting..."
-		else
-			echo " - Uninstalling scripts..."
-			rm -f "$hook_dest" 2>/dev/null
-			rm -f "$bootscript_dest" 2>/dev/null
-		fi
-		# TODO this check is not much useful since update-initrd includes many modules automatically and can lead to false
-		#  positves
-
-		#if lsinitramfs /boot/initrd.img-"$kernel_version" | grep rapiddisk >/dev/null 2>/dev/null ; then
-		#    echo ""
-		#    echo "Error: /boot/initrd.img-$kernel_version still contains rapiddisk stuff."
-		#    echo
-		#    exit 1
-		#fi
-
-		finalstuff
-		exit 0
-	fi
-
-	if [ ! -x "${cwd}/ubuntu/rapiddisk_hook" ] || [ ! -x "${cwd}/ubuntu/rapiddisk" ] ; then
-        myerror "Error: I can't find the scripts to be installed. Exiting..."
-=======
     if [ -n "$uninstall" ]; then
         echo " - Starting uninstall process..."
 
@@ -234,7 +193,6 @@
 
         finalstuff
         exit 0
->>>>>>> cd297e6c
     fi
 
     ##############################################################################
@@ -254,27 +212,6 @@
 
     ##############################################################################
 
-<<<<<<< HEAD
-    if [ -x "$hook_dest" ] || [ -x "$bootscript_dest" ] && [ -z "$force" ] ; then
-		myerror "Error: Initrd hook and/or boot scripts are already installed. You should use the '--force' option. Exiting..."
-    else
-		echo " - Copying ${cwd}/ubuntu/rapiddisk_hook to ${hook_dest}..."
-		if ! cp "${cwd}/ubuntu/rapiddisk_hook" "${hook_dest}" ; then
-			myerror "Error: Could not copy rapiddisk_hook to ${hook_dest}. Exiting..."
-		fi
-
-		chmod +x "${hook_dest}"
-
-		echo " - Copying ${cwd}/ubuntu/rapiddisk to ${bootscript_dest}..."
-		if ! cp "${cwd}/ubuntu/rapiddisk" "${bootscript_dest}" ; then
-	        myerror "Error: Could not copy rapiddisk_hook to ${bootscript_dest}. Exiting..."
-		fi
-
-		sed -i 's/RAMDISKSIZE/'"${ramdisk_size}"'/' "${bootscript_dest}"
-		sed -i 's,BOOTDEVICE,'"${boot_device}"',' "${bootscript_dest}"
-
-		chmod +x "${bootscript_dest}"
-=======
     if [ -x "$hook_dest" ] || [ -x "$bootscript_dest" ] && [ -z $force ]; then
         myerror "Error: Initrd hook and/or boot scripts are already installed. You should use the '--force' option. Exiting..."
     elif [ ! -x "${cwd}/ubuntu/rapiddisk_hook" ] || [ ! -x "${cwd}/ubuntu/rapiddisk" ]; then
@@ -298,7 +235,6 @@
         sed -i 's,BOOTDEVICE,'"${boot_device}"',' "${bootscript_dest}"
 
         chmod +x "${bootscript_dest}"
->>>>>>> cd297e6c
     fi
 
     finalstuff
@@ -306,4 +242,4 @@
     myerror "Operating system not supported. Exiting..."
 fi
 
-exit 0
+exit 0